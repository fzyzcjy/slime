--- conflicted
+++ resolved
@@ -67,11 +67,7 @@
     rank = dist.get_rank()
 
     if rank == 0:
-<<<<<<< HEAD
-        data = ray.get(rollout_data_ref)
-=======
         data = ray.get(rollout_data_ref.inner)
->>>>>>> 3d14fc1a
         dist.broadcast_object_list([data], src=0)
     else:
         data = [None]
